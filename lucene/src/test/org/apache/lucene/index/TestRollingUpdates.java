package org.apache.lucene.index;

/**
 * Licensed to the Apache Software Foundation (ASF) under one or more
 * contributor license agreements.  See the NOTICE file distributed with
 * this work for additional information regarding copyright ownership.
 * The ASF licenses this file to You under the Apache License, Version 2.0
 * (the "License"); you may not use this file except in compliance with
 * the License.  You may obtain a copy of the License at
 *
 *     http://www.apache.org/licenses/LICENSE-2.0
 *
 * Unless required by applicable law or agreed to in writing, software
 * distributed under the License is distributed on an "AS IS" BASIS,
 * WITHOUT WARRANTIES OR CONDITIONS OF ANY KIND, either express or implied.
 * See the License for the specific language governing permissions and
 * limitations under the License.
 */

import org.apache.lucene.analysis.MockAnalyzer;
import org.apache.lucene.document.*;
import org.apache.lucene.search.TermQuery;
import org.apache.lucene.store.*;
import org.apache.lucene.util.*;
import org.junit.Test;

public class TestRollingUpdates extends LuceneTestCase {

  // Just updates the same set of N docs over and over, to
  // stress out deletions

  @Test
  public void testRollingUpdates() throws Exception {
    final Directory dir = newDirectory();

    final LineFileDocs docs = new LineFileDocs(random);

    final IndexWriter w = new IndexWriter(dir, newIndexWriterConfig(TEST_VERSION_CURRENT, new MockAnalyzer()));
    final int SIZE = 200 * RANDOM_MULTIPLIER;
    int id = 0;
    IndexReader r = null;
    final int numUpdates = (int) (SIZE * (2+random.nextDouble()));
    for(int docIter=0;docIter<numUpdates;docIter++) {
      final Document doc = docs.nextDoc();
      final String myID = ""+id;
      if (id == SIZE-1) {
        id = 0;
      } else {
        id++;
      }
<<<<<<< HEAD
      doc.getField("id").setValue(myID);
      int mode = docIter % 3;
      switch (mode) {
        case 0: {
          w.deleteDocuments(new Term("id", myID));
          w.addDocument(doc);
          break;
        }
        case 1: {
          w.deleteDocuments(new TermQuery(new Term("id", myID)));
          w.addDocument(doc);
          break;
        }
        default : w.updateDocument(new Term("id", myID), doc);
      }

=======
      doc.getField("docid").setValue(myID);
      w.updateDocument(new Term("docid", myID), doc);
>>>>>>> 7d236abb

      if (docIter >= SIZE && random.nextInt(50) == 17) {
        if (r != null) {
          r.close();
        }
        final boolean applyDeletions = random.nextBoolean();
        r = w.getReader(applyDeletions);
        assertTrue("applyDeletions=" + applyDeletions + " r.numDocs()=" + r.numDocs() + " vs SIZE=" + SIZE, !applyDeletions || r.numDocs() == SIZE);
      }
    }

    if (r != null) {
      r.close();
    }

    w.commit();
    assertEquals(SIZE, w.numDocs());

    w.close();
    docs.close();
    
    dir.close();
  }
}<|MERGE_RESOLUTION|>--- conflicted
+++ resolved
@@ -19,7 +19,6 @@
 
 import org.apache.lucene.analysis.MockAnalyzer;
 import org.apache.lucene.document.*;
-import org.apache.lucene.search.TermQuery;
 import org.apache.lucene.store.*;
 import org.apache.lucene.util.*;
 import org.junit.Test;
@@ -48,27 +47,8 @@
       } else {
         id++;
       }
-<<<<<<< HEAD
-      doc.getField("id").setValue(myID);
-      int mode = docIter % 3;
-      switch (mode) {
-        case 0: {
-          w.deleteDocuments(new Term("id", myID));
-          w.addDocument(doc);
-          break;
-        }
-        case 1: {
-          w.deleteDocuments(new TermQuery(new Term("id", myID)));
-          w.addDocument(doc);
-          break;
-        }
-        default : w.updateDocument(new Term("id", myID), doc);
-      }
-
-=======
       doc.getField("docid").setValue(myID);
       w.updateDocument(new Term("docid", myID), doc);
->>>>>>> 7d236abb
 
       if (docIter >= SIZE && random.nextInt(50) == 17) {
         if (r != null) {
